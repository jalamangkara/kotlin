--- conflicted
+++ resolved
@@ -134,12 +134,8 @@
         val other = getTreeElement<KtCallExpression>() ?: return
 
         // check callee matching
-<<<<<<< HEAD
         if (!myMatchingVisitor.setResult(myMatchingVisitor.match(expression.calleeExpression, other.calleeExpression))) return
-=======
-        if(!myMatchingVisitor.setResult(myMatchingVisitor.match(expression.calleeExpression, other.calleeExpression)))  return
-
->>>>>>> ee037986
+
         val resolvedOther = other.resolveToCall(BodyResolveMode.PARTIAL) ?: run {
             myMatchingVisitor.result = false
             return
