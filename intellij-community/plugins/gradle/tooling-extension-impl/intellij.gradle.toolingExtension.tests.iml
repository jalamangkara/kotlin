<?xml version="1.0" encoding="UTF-8"?>
<module type="JAVA_MODULE" version="4">
  <component name="NewModuleRootManager" inherit-compiler-output="true">
    <exclude-output />
    <content url="file://$MODULE_DIR$/testData">
      <sourceFolder url="file://$MODULE_DIR$/testData" type="java-test-resource" />
    </content>
    <content url="file://$MODULE_DIR$/testSources">
      <sourceFolder url="file://$MODULE_DIR$/testSources" isTestSource="true" />
    </content>
    <orderEntry type="inheritedJdk" />
    <orderEntry type="sourceFolder" forTests="false" />
    <orderEntry type="module" module-name="intellij.gradle.toolingExtension.impl" />
    <orderEntry type="module" module-name="intellij.gradle.common" />
    <orderEntry type="module" module-name="intellij.java.testFramework" scope="TEST" />
<<<<<<< HEAD
    <orderEntry type="library" name="assertJ" level="project" />
=======
    <orderEntry type="library" scope="TEST" name="assertJ" level="project" />
    <orderEntry type="module-library" scope="TEST">
      <library name="org.jeasy:easy-random-core:4.0.0" type="repository">
        <properties maven-id="org.jeasy:easy-random-core:4.1.0">
          <exclude>
            <dependency maven-id="com.fasterxml.jackson.core:jackson-databind" />
          </exclude>
        </properties>
        <CLASSES>
          <root url="jar://$MAVEN_REPOSITORY$/org/jeasy/easy-random-core/4.1.0/easy-random-core-4.1.0.jar!/" />
          <root url="jar://$MAVEN_REPOSITORY$/org/objenesis/objenesis/3.1/objenesis-3.1.jar!/" />
          <root url="jar://$MAVEN_REPOSITORY$/io/github/classgraph/classgraph/4.8.52/classgraph-4.8.52.jar!/" />
        </CLASSES>
        <JAVADOC />
        <SOURCES />
      </library>
    </orderEntry>
    <orderEntry type="library" scope="TEST" name="ion" level="project" />
>>>>>>> 93b17785
  </component>
</module><|MERGE_RESOLUTION|>--- conflicted
+++ resolved
@@ -13,9 +13,6 @@
     <orderEntry type="module" module-name="intellij.gradle.toolingExtension.impl" />
     <orderEntry type="module" module-name="intellij.gradle.common" />
     <orderEntry type="module" module-name="intellij.java.testFramework" scope="TEST" />
-<<<<<<< HEAD
-    <orderEntry type="library" name="assertJ" level="project" />
-=======
     <orderEntry type="library" scope="TEST" name="assertJ" level="project" />
     <orderEntry type="module-library" scope="TEST">
       <library name="org.jeasy:easy-random-core:4.0.0" type="repository">
@@ -34,6 +31,5 @@
       </library>
     </orderEntry>
     <orderEntry type="library" scope="TEST" name="ion" level="project" />
->>>>>>> 93b17785
   </component>
 </module>