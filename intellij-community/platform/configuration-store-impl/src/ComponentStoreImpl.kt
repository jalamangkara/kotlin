--- conflicted
+++ resolved
@@ -238,14 +238,8 @@
     val saveManager = createSaveSessionProducerManager()
     commitComponent(saveManager, ComponentInfoImpl(component, stateSpec), null)
     val absolutePath = Paths.get(storageManager.expandMacros(findNonDeprecated(getStorageSpecs(component, stateSpec, StateStorageOperation.WRITE)).path)).toAbsolutePath().toString()
-<<<<<<< HEAD
-    val newDisposable = Disposer.newDisposable()
-    try {
-      VfsRootAccess.allowRootAccess(newDisposable, absolutePath)
-=======
     Disposer.newDisposable().use {
       VfsRootAccess.allowRootAccess(it, absolutePath)
->>>>>>> 93b17785
       runBlocking {
         val saveResult = saveManager.save()
         saveResult.throwIfErrored()
