--- conflicted
+++ resolved
@@ -9,9 +9,6 @@
 
   val isUseVfsForWrite: Boolean
 
-<<<<<<< HEAD
-  fun resolveVirtualFile(path: String): VirtualFile? = LocalFileSystem.getInstance().findFileByPath(path)
-=======
   fun resolveVirtualFile(path: String): VirtualFile? {
     val result = LocalFileSystem.getInstance().refreshAndFindFileByPath(path)
     if (result == null || !result.isValid) {
@@ -22,7 +19,6 @@
     result.setCharset(Charsets.UTF_8, null, false)
     return result
   }
->>>>>>> 93b17785
 }
 
 internal val defaultFileBasedStorageConfiguration: FileBasedStorageConfiguration = object : FileBasedStorageConfiguration {
